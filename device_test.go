--- conflicted
+++ resolved
@@ -122,7 +122,6 @@
 	return err.(*errors.Err).Message
 }
 
-<<<<<<< HEAD
 func TestDevice_WaitFor(t *testing.T) {
 	client, err := New()
 	assert.Nil(t, err)
@@ -130,7 +129,8 @@
 	device := client.Device(DeviceWithSerial("172.31.27.64:5555"))
 	err = device.WaitFor(DeviceConnected)
 	assert.Nil(t, err)
-=======
+}
+
 func TestDevice_RunCommandContext(t *testing.T) {
 	client, _ := New()
 	device := client.Device(DeviceWithSerial("127.0.0.1:6555"))
@@ -139,5 +139,4 @@
 	out, err := device.RunCommandContext(ctx, "/data/local/frida-server -l 0.0.0.0:2555")
 	assert.NotNil(t, err)
 	println(out)
->>>>>>> ed103ee8
 }